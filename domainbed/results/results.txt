--- conflicted
+++ resolved
@@ -1,30 +1,3 @@
-<<<<<<< HEAD
-Total records: 23487
-
--------- Dataset: ColoredMNIST, model selection method: training-domain validation set
-Algorithm             +90%                  +80%                  -90%                  Avg                  
-CAG                   70.9 +/- 0.7          72.9 +/- 0.4          10.0 +/- 0.1          51.3                 
-
--------- Dataset: RotatedMNIST, model selection method: training-domain validation set
-Algorithm             0                     15                    30                    45                    60                    75                    Avg                  
-CAG                   91.8 +/- 1.6          98.4 +/- 0.1          98.8 +/- 0.1          99.0 +/- 0.1          98.6 +/- 0.1          95.1 +/- 0.2          96.9                 
-
--------- Averages, model selection method: training-domain validation set
-Algorithm                  ColoredMNIST               RotatedMNIST               Avg                       
-CAG                        51.3 +/- 0.1               96.9 +/- 0.3               74.1                      
-
--------- Dataset: ColoredMNIST, model selection method: test-domain validation set (oracle)
-Algorithm             +90%                  +80%                  -90%                  Avg                  
-CAG                   84.2 +/- 3.0          77.8 +/- 1.8          29.6 +/- 0.5          63.9                 
-
--------- Dataset: RotatedMNIST, model selection method: test-domain validation set (oracle)
-Algorithm             0                     15                    30                    45                    60                    75                    Avg                  
-CAG                   93.8 +/- 1.9          98.4 +/- 0.2          98.7 +/- 0.1          98.8 +/- 0.2          98.5 +/- 0.0          96.5 +/- 0.6          97.5                 
-
--------- Averages, model selection method: test-domain validation set (oracle)
-Algorithm                  ColoredMNIST               RotatedMNIST               Avg                       
-CAG                        63.9 +/- 1.7               97.5 +/- 0.3               80.7                      
-=======
 Total records: 95650
 
 -------- Dataset: ColoredMNIST, model selection method: training-domain validation set
@@ -105,5 +78,4 @@
 -------- Averages, model selection method: test-domain validation set (oracle)
 Algorithm                  ColoredMNIST               RotatedMNIST               VLCS                       PACS                       OfficeHome                 TerraIncognita             DomainNet                  Avg                       
 CAG                        X                          94.1 +/- 0.0               X                          X                          X                          X                          X                          X                         
-CAG1                       60.0 +/- 1.2               96.7 +/- 0.3               79.6 +/- 0.9               88.2 +/- 0.5               68.3 +/- 0.8               49.3 +/- 0.8               38.6 +/- 0.0               68.6                      
->>>>>>> 5f6dc59e
+CAG1                       60.0 +/- 1.2               96.7 +/- 0.3               79.6 +/- 0.9               88.2 +/- 0.5               68.3 +/- 0.8               49.3 +/- 0.8               38.6 +/- 0.0               68.6                      