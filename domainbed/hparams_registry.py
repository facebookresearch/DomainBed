--- conflicted
+++ resolved
@@ -51,16 +51,12 @@
     elif algorithm == 'Fish' or algorithm == 'Fish_T':
         _hparam('meta_lr', 0.5, lambda r:r.choice([0.05, 0.1, 0.5]))
         
-<<<<<<< HEAD
-    elif algorithm == 'CAG' or algorithm == 'CAG1':
-=======
     elif  algorithm == 'CAG1':
         _hparam('meta_lr', 0.5, lambda r: r.choice([0.05, 0.1, 0.5]))
         _hparam('cagrad_c', 0.5, lambda r: r.choice([0.05, 0.1, 0.5]))
         _hparam('cag_update', 1, lambda r: int(r.choice([1, 5, 10])))
         
     elif algorithm == 'CAG':
->>>>>>> 5f6dc59e
         _hparam('meta_lr', 0.5, lambda r: r.choice([0.01, 0.05, 0.1, 0.2, 0.5, 0.8, 1.0, 2.0, 5.0]))
         _hparam('cagrad_c', 0.5, lambda r: r.choice([0.01, 0.05, 0.1, 0,2, 0.5, 0.8, 1.0, 2.0, 5.0]))
         _hparam('cag_update', 1, lambda r: int(r.choice([1])))
